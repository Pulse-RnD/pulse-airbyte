--- conflicted
+++ resolved
@@ -68,8 +68,6 @@
           ads_insights_platform_and_device:
             - name: cost_per_estimated_ad_recallers
               bypass_reason: can be missing
-<<<<<<< HEAD
-=======
           ads_insights_region:
             - name: cost_per_estimated_ad_recallers
               bypass_reason: can be missing
@@ -78,7 +76,6 @@
               bypass_reason: is changeable
             - name: approximate_count_upper_bound
               bypass_reason: is changeable
->>>>>>> 6340436a
         empty_streams:
           - name: "ads_insights_action_product_id"
             bypass_reason: "Data not permanent"
